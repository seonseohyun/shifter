﻿using Microsoft.Extensions.DependencyInjection;
using CommunityToolkit.Mvvm.Messaging;
using System.Windows.Controls;
using ShifterUser.Models;
using System;
using System.Collections.Generic;
using System.Linq;
using System.Text;
using System.Threading.Tasks;
using ShifterUser.Enums;
using ShifterUser.Views;
using ShifterUser.ViewModels;
using System.Windows.Navigation;
using ShifterUser.Messages;


namespace ShifterUser.ViewModels
{
    public class MainViewModel
    {
        private Frame _mainFrame;

        public MainViewModel() 
        {
            WeakReferenceMessenger.Default.Register<PageChangeMessage>(this, (r, m) =>
            {
                Navigate(m.Value);
            });
        }

        public void SetFrame(Frame frame)
        {  // 메인 프레임 설정(예: MainWindow.xaml.cs에서 호출)
            _mainFrame = frame;              // 프레임을 설정
            Navigate(PageType.Login);        // 첫 페이지 로딩 ( Enum PageType.Start )
        }

        private void Navigate(PageType page)
        {
            if (_mainFrame == null) return;
            Console.WriteLine($"[MainViewModel] 페이지 전환 요청: {page}");

            switch (page)
            {
                
                case PageType.Login:
                    _mainFrame.Navigate(new LoginView { DataContext = App.Services.GetService(typeof(LoginViewModel)) });
                    break;
                case PageType.Home:
                    _mainFrame.Navigate(new HomeView { DataContext = App.Services.GetService(typeof(HomeViewModel)) });
                    break;
                case PageType.Info:
                    _mainFrame.Navigate(new InfoView { DataContext = App.Services.GetService(typeof(InfoViewModel)) });
                    break;
                case PageType.QR:
                    _mainFrame.Navigate(new QRCheckView { DataContext = App.Services.GetService(typeof(QRCheckViewModel)) });
                    break;
                case PageType.MySche:
                    _mainFrame.Navigate(new MyScheView { DataContext = App.Services.GetService(typeof(MyScheViewModel)) });
                    break;
                case PageType.ReqStatus:
                    _mainFrame.Navigate(new MyReqStatusView { DataContext = App.Services.GetService(typeof(MyReqStatusViewModel)) });
                    break;
                case PageType.ReqSche:
                    _mainFrame.Navigate(new ReqScheView { DataContext = App.Services.GetService(typeof(ReqScheViewModel)) });
                    break;
                case PageType.GroupDashboard:
                    _mainFrame.Navigate(new GroupDashboardView { DataContext = App.Services.GetService(typeof(GroupDashboardViewModel)) });
                    break;
                case PageType.GroupHandover:
                    _mainFrame.Navigate(new GroupHandoverView {  DataContext = App.Services.GetService(typeof(GroupHandoverViewModel)) });
                    break;
                case PageType.GroupNotice:
                    _mainFrame.Navigate(new GroupNoticeView { DataContext = App.Services.GetService(typeof(GroupNoticeViewModel)) });
                    break;
<<<<<<< HEAD
                case PageType.NoticeDetail:
                    _mainFrame.Navigate(new GroupNoticeView { DataContext = App.Services.GetService(typeof(NoticeDetailViewModel)) });
                    break;
=======
                case PageType.HandoverDetail:
                    _mainFrame.Navigate(new HandoverDetailView
                    {
                        DataContext = App.Services.GetRequiredService<HandoverDetailViewModel>()
                    });
                    break;

>>>>>>> a4e343ed
                case PageType.Goback:
                        _mainFrame.GoBack();
                        break;
            }
        }
    }
}<|MERGE_RESOLUTION|>--- conflicted
+++ resolved
@@ -72,11 +72,9 @@
                 case PageType.GroupNotice:
                     _mainFrame.Navigate(new GroupNoticeView { DataContext = App.Services.GetService(typeof(GroupNoticeViewModel)) });
                     break;
-<<<<<<< HEAD
                 case PageType.NoticeDetail:
                     _mainFrame.Navigate(new GroupNoticeView { DataContext = App.Services.GetService(typeof(NoticeDetailViewModel)) });
                     break;
-=======
                 case PageType.HandoverDetail:
                     _mainFrame.Navigate(new HandoverDetailView
                     {
@@ -84,7 +82,6 @@
                     });
                     break;
 
->>>>>>> a4e343ed
                 case PageType.Goback:
                         _mainFrame.GoBack();
                         break;
