--- conflicted
+++ resolved
@@ -54,11 +54,8 @@
             services.AddTransient<GroupDashboardViewModel>();
             services.AddTransient<GroupHandoverViewModel>();
             services.AddTransient<GroupNoticeViewModel>();
-<<<<<<< HEAD
+            services.AddTransient<HandoverDetailViewModel>();
             services.AddTransient<NoticeDetailViewModel>();
-=======
-            services.AddTransient<HandoverDetailViewModel>();
->>>>>>> a4e343ed
         }
     }
 }