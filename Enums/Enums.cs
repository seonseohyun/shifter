﻿using System;
using System.Collections.Generic;
using System.Linq;
using System.Text;
using System.Threading.Tasks;

namespace ShifterUser.Enums
{
    public enum PageType
    {
        Login,
        Home,
        Info,
        MySche,
        QR,
        ReqStatus,
        ReqSche,
        GroupDashboard,
        GroupHandover,
        Goback,
        GroupNotice,
<<<<<<< HEAD
        NoticeDetail
=======
        HandoverDetail
>>>>>>> a4e343ed
    }

    public enum ShiftType { Off, Day, Evening, Night }

    public enum WorkRequestStatus
    {
        Pending,  // 대기
        Approved, // 승인
        Rejected  // 반려
    }

    public enum AttendanceStatus
    {
        출근전,
        출근완료,
        퇴근완료
    }

    public enum HandoverType
    {
        교대,
        출장,
        휴가및부재,
        퇴사,
        장비및물품,
        기타
    }

}
<|MERGE_RESOLUTION|>--- conflicted
+++ resolved
@@ -19,11 +19,8 @@
         GroupHandover,
         Goback,
         GroupNotice,
-<<<<<<< HEAD
-        NoticeDetail
-=======
+        NoticeDetail,
         HandoverDetail
->>>>>>> a4e343ed
     }
 
     public enum ShiftType { Off, Day, Evening, Night }
